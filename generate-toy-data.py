--- conflicted
+++ resolved
@@ -267,10 +267,6 @@
                 train_data = [[batch for batch in gen_train] for epoch in trange(args.epochs + 1)]
                 valid_data = [[batch for batch in gen_valid] for epoch in trange(args.epochs // args.validate_every + 1)]
             
-<<<<<<< HEAD
-            train_data = [gen_train.pregen_epoch() for epoch in trange(args.epochs + 1)]
-            valid_data = [gen_valid.pregen_epoch() for epoch in trange(args.epochs // args.validate_every + 1)]
-=======
             elif data_kind == 'random':
                 if x_dim > 1: continue
                 
@@ -288,12 +284,12 @@
                 
                 train_data = [[batch for batch in gen_train[idx]] for idx in train_idx]
                 valid_data = [[batch for batch in gen_valid[idx]] for idx in valid_idx]
-            
+
             else:
                 gen_train = make_generator(data_kind, gen_train_gp_params, kernel_params)
                 gen_valid = make_generator(data_kind, gen_valid_gp_params, kernel_params)            
-                train_data = [[batch for batch in gen_train] for epoch in trange(args.epochs + 1)]
-                valid_data = [[batch for batch in gen_valid] for epoch in trange(args.epochs // args.validate_every + 1)]
+                train_data = [gen_train.pregen_epoch() for epoch in trange(args.epochs + 1)]
+                valid_data = [gen_valid.pregen_epoch() for epoch in trange(args.epochs // args.validate_every + 1)]
 
                 # Save the generating parameters
                 with open(wd.file('gen-valid-dict.pkl'), 'wb') as file:
@@ -305,7 +301,6 @@
                 with open(wd.file('kernel-params.pkl'), 'wb') as file:
                     pickle.dump(temp, file)
                     file.close()
->>>>>>> 5469db9d
 
             with open(wd.file('train-data.pkl'), 'wb') as file:
                 pickle.dump(train_data, file)
