import argparse
from matrix import diagonal

import numpy as np
# import stheno.torch as stheno
import torch
import matplotlib.pyplot as plt
import os
from datetime import datetime
import pickle

from torch._C import Value

# This is for an error that is now popping up when running on macos
# os.environ['KMP_DUPLICATE_LIB_OK']='True'

import cnp.data

from copy import deepcopy

from cnp.experiment import (
    generate_root,
    WorkingDirectory,
    save_checkpoint,
    log_args
)

from cnp.utils import plot_samples_and_data, make_generator

from torch.distributions import MultivariateNormal

torch.set_default_dtype(torch.double)

<<<<<<< HEAD
# =============================================================================
# Custom kernels until we resolve issue with Stheno
# =============================================================================

def eq_cov(lengthscale, coefficient, noise):
    
    def _eq_cov(x, x_, use_noise):
    
        diff = x[:, None, :] - x_[None, :, :]
        l2 = torch.sum((diff / lengthscale) ** 2, dim=2)
        cov = coefficient ** 2 * np.exp(-0.5 * l2)
        
        if use_noise:
            cov = cov + noise ** 2 * torch.eye(cov.shape[0])
            
        return cov
        
    
    return _eq_cov


def mat_cov(lengthscale, coefficient, noise):
    
    def _mat_cov(x, x_, use_noise):
    
        diff = x[:, None, :] - x_[None, :, :]
        l1 = torch.sum(np.abs(diff / lengthscale), dim=2)
        cov = coefficient ** 2 * (1 + 5 ** 0.5 * l1 + 5 * l1 ** 2 / 3)
        cov = cov * np.exp(- 5 ** 0.5 * l1)
        
        if use_noise:
            cov = cov + noise ** 2 * torch.eye(cov.shape[0])
            
        return cov
        
    return _mat_cov


def wp_cov(period, lengthscale, coefficient, noise):
    
    def _wp_cov(x, x_, use_noise):
    
        diff = x[:, None, :] - x_[None, :, :]
        l1 = torch.sum(np.abs(diff / period), dim=2)
        l2 = torch.sum((diff / lengthscale) ** 2, dim=2)
        
        sin2 = (torch.sin(np.pi * l1) / lengthscale) ** 2
        
        cov = coefficient ** 2 * torch.exp(-2. * sin2)
        cov = cov * np.exp(-0.5 * l2)
        
        if use_noise:
            cov = cov + noise ** 2 * torch.eye(cov.shape[0])
            
        return cov
        
    return _wp_cov


def nm_cov(lengthscale1, lengthscale2, coefficient, noise):
        
    eq_cov1 = eq_cov(lengthscale1, coefficient, noise)
    eq_cov2 = eq_cov(lengthscale2, coefficient, noise)
    
    def _nm_cov(x, x_, use_noise):
        
        cov1 = eq_cov1(x, x_, use_noise)
        cov2 = eq_cov2(x, x_, use_noise=False)
        
        return cov1 + cov2
        
    return _nm_cov
    

def oracle_loglik(xc, yc, xt, yt, covariance):

    Ktt = covariance(xt, xt, use_noise=True)
    Kcc = covariance(xc, xc, use_noise=True)
    Kct = covariance(xc, xt, use_noise=False)
    
    cov = Ktt - np.einsum('ij, ik -> jk', Kct, np.linalg.solve(Kcc, Kct))
    cov = torch.tensor(cov).double()
    
    mean = np.einsum('ij, ik -> jk', Kct, np.linalg.solve(Kcc, yc))
    mean = torch.tensor(mean[:, 0]).double()

    dist = torch.distributions.MultivariateNormal(loc=mean,
                                                  covariance_matrix=cov)
    logprob = dist.log_prob(torch.tensor(yt[:, 0]).double())

    return logprob



# =============================================================================
# Test oracle helper
# =============================================================================


def test_oracle(data, covariance):
=======
def test_oracle(args, data, data_generator):
>>>>>>> 81d679c9
    """ Compute the oracle test loss. """
    
    oracle_nll_list = []
    diag_oracle_nll_list = []
    
    with torch.no_grad():
        for step, batch in enumerate(data):
            if step % 500 == 0:
                print(f'{args.data} step {step}')
            print(step)
            oracle_nll = np.array(0.)
<<<<<<< HEAD
            for b in range(batch['x_context'].shape[0]):
                oracle_nll = -oracle_loglik(batch['x_context'][b],
                                            batch['y_context'][b],
                                            batch['x_target'][b],
                                            batch['y_target'][b],
                                            covariance=covariance)
                        
                # oracle_nll = oracle_nll + _oracle_nll
                oracle_nll_list.append(oracle_nll/50.)

=======
            if (type(data_generator) == cnp.data.GPGenerator):
                for b in range(batch['x_context'].shape[0]):
                    oracle_nll, diag_oracle_nll=  data_generator.log_like(batch['x_context'][b],
                                                            batch['y_context'][b],
                                                            batch['x_target'][b],
                                                            batch['y_target'][b], diagonal=True)
                    
                    oracle_nll, diag_oracle_nll = - oracle_nll, - diag_oracle_nll
                    
                    oracle_nll_list.append(oracle_nll/50.)
                    diag_oracle_nll_list.append(diag_oracle_nll/50.)
                    
                            
            
>>>>>>> 81d679c9
        print(f"Oracle     neg. log-lik: "
            f"{np.mean(oracle_nll_list):.2f} +/- "
            f"{np.var(oracle_nll_list) ** 0.5:.2f}")
        
        print(f"Oracle     neg. log-lik: "
            f"{np.mean(diag_oracle_nll_list):.2f} +/- "
            f"{np.var(diag_oracle_nll_list) ** 0.5:.2f}")
            
                
    mean_oracle = np.mean(oracle_nll_list)
    std_oracle = (np.var(oracle_nll_list) ** 0.5) / np.sqrt(step + 1)

    mean_diag_oracle = np.mean(diag_oracle_nll_list)
    std_diag_oracle = (np.var(diag_oracle_nll_list) ** 0.5) / np.sqrt(step + 1)

    return mean_oracle, std_oracle, mean_diag_oracle, std_diag_oracle


# Parse arguments given to the script.
parser = argparse.ArgumentParser()

# =============================================================================
# Data generation arguments
# =============================================================================

parser.add_argument('data',
                    choices=['sawtooth',
                            'eq',
                            'matern',
                            'noisy-mixture',
                            'noisy-mixture-slow',
                            'weakly-periodic',
                            'weakly-periodic-slow'],
                    help='Data set to train the CNP on. ')

parser.add_argument('--x_dim',
                    default=1,
                    choices=[1, 2, 3],
                    type=int,
                    help='Input dimension of data.')

parser.add_argument('--seed',
                    default=0,
                    type=int,
                    help='Random seed to use.')


# =============================================================================
# Experiment arguments
# =============================================================================


parser.add_argument('--root',
                    help='Experiment root, which is the directory from which '
                         'the experiment will run. If it is not given, '
                         'a directory will be automatically created.')

parser.add_argument('--gpu',
                    default=0,
                    type=int,
                    help='GPU to run experiment on. Defaults to 0.')


args = parser.parse_args()
    
# =============================================================================
# Set random seed, device
# =============================================================================

# Set seed
np.random.seed(args.seed)
torch.manual_seed(args.seed)

# Set device
if torch.cuda.is_available():
    torch.cuda.set_device(args.gpu)

device = torch.device('cpu') if not torch.cuda.is_available() and args.gpu == 0 \
                             else torch.device('cuda')

data_root = os.path.join('_experiments/toy-data', 
                         f'{args.data}',
                         'data',
                         f'seed-{args.seed}',
                         f'dim-{args.x_dim}')

experiment_name = os.path.join('_experiments/toy-results',
                                   f'{args.data}',
                                   f'models',
                                   'Oracle-GP',
                                   f'seed-{args.seed}',
                                   f'dim-{args.x_dim}')

working_directory = WorkingDirectory(root=experiment_name)
data_directory = WorkingDirectory(root=data_root)
    

# =============================================================================
# Load data and validation oracle generator
# =============================================================================
    
file = open(data_directory.file('test-data.pkl'), 'rb')
data_test = pickle.load(file)
file.close()

# Create the data generator for the oracle if gp data
if args.data == 'sawtooth' or args.data == 'random':
    raise ValueError('No oracle for data type')
    
elif args.data == 'eq':
    covariance = eq_cov(lengthscale=1.,
                        coefficient=1.,
                        noise=5e-2)

elif args.data == 'matern':
    covariance = mat_cov(lengthscale=1.,
                         coefficient=1.,
                         noise=5e-2)

elif args.data == 'noisy-mixture':
    covariance = nm_cov(lengthscale1=1.,
                        lengthscale2=0.25,
                        coefficient=1.,
                        noise=5e-2)

elif args.data == 'weakly-periodic':
    covariance = wp_cov(period=0.25,
                        lengthscale=1.,
                        coefficient=1.,
                        noise=5e-2)

elif args.data == 'noisy-mixture-slow':
    covariance = nm_cov(lengthscale1=1.,
                        lengthscale2=0.5,
                        coefficient=1.,
                        noise=5e-2)

elif args.data == 'weakly-periodic-slow':
    covariance = wp_cov(period=0.5,
                        lengthscale=1.,
                        coefficient=1.,
                        noise=5e-2)


# =============================================================================
# Test oracle
# =============================================================================

<<<<<<< HEAD
mean_oracle, std_oracle = test_oracle(data_test, covariance)
=======
mean_oracle, std_oracle, mean_diag_oracle, std_diag_oracle = test_oracle(args, data_test, gen_test)
>>>>>>> 81d679c9
print('Oracle averages a log-likelihood of %s +- %s on unseen tasks.' % (mean_oracle, std_oracle))

with open(working_directory.file('test_log_likelihood.txt'), 'w') as f:
    f.write(str(mean_oracle))
    
with open(working_directory.file('test_log_likelihood_standard_error.txt'), 'w') as f:
    f.write(str(std_oracle))

with open(working_directory.file('test_diag_log_likelihood.txt'), 'w') as f:
    f.write(str(mean_diag_oracle))
    
with open(working_directory.file('test_diag_log_likelihood_standard_error.txt'), 'w') as f:
    f.write(str(std_diag_oracle))<|MERGE_RESOLUTION|>--- conflicted
+++ resolved
@@ -31,7 +31,6 @@
 
 torch.set_default_dtype(torch.double)
 
-<<<<<<< HEAD
 # =============================================================================
 # Custom kernels until we resolve issue with Stheno
 # =============================================================================
@@ -112,17 +111,26 @@
     Kcc = covariance(xc, xc, use_noise=True)
     Kct = covariance(xc, xt, use_noise=False)
     
+    # Compute mean and covariance of ground truth GP predictive
+    mean = np.einsum('ij, ik -> jk', Kct, np.linalg.solve(Kcc, yc))
+    mean = torch.tensor(mean[:, 0]).double()
+
     cov = Ktt - np.einsum('ij, ik -> jk', Kct, np.linalg.solve(Kcc, Kct))
     cov = torch.tensor(cov).double()
-    
-    mean = np.einsum('ij, ik -> jk', Kct, np.linalg.solve(Kcc, yc))
-    mean = torch.tensor(mean[:, 0]).double()
-
+
+    # Compute log probability of ground truth GP predictive
     dist = torch.distributions.MultivariateNormal(loc=mean,
                                                   covariance_matrix=cov)
     logprob = dist.log_prob(torch.tensor(yt[:, 0]).double())
 
-    return logprob
+    # Compute log probability of diagonal GP predictive
+    diag_cov = torch.diag(cov)
+    dist = torch.distributions.Normal(loc=mean, scale=diag_cov**0.5)
+
+    diag_logprob = dist.log_prob(torch.tensor(yt[:, 0]).double())
+    diag_logprob = torch.sum(diag_logprob)
+    
+    return logprob, diag_logprob
 
 
 
@@ -132,9 +140,6 @@
 
 
 def test_oracle(data, covariance):
-=======
-def test_oracle(args, data, data_generator):
->>>>>>> 81d679c9
     """ Compute the oracle test loss. """
     
     oracle_nll_list = []
@@ -142,46 +147,29 @@
     
     with torch.no_grad():
         for step, batch in enumerate(data):
-            if step % 500 == 0:
-                print(f'{args.data} step {step}')
-            print(step)
-            oracle_nll = np.array(0.)
-<<<<<<< HEAD
+
             for b in range(batch['x_context'].shape[0]):
-                oracle_nll = -oracle_loglik(batch['x_context'][b],
-                                            batch['y_context'][b],
-                                            batch['x_target'][b],
-                                            batch['y_target'][b],
-                                            covariance=covariance)
+                logliks = oracle_loglik(batch['x_context'][b],
+                                        batch['y_context'][b],
+                                        batch['x_target'][b],
+                                        batch['y_target'][b],
+                                        covariance=covariance)
+                logprob, diag_logprob = logliks
                         
-                # oracle_nll = oracle_nll + _oracle_nll
-                oracle_nll_list.append(oracle_nll/50.)
-
-=======
-            if (type(data_generator) == cnp.data.GPGenerator):
-                for b in range(batch['x_context'].shape[0]):
-                    oracle_nll, diag_oracle_nll=  data_generator.log_like(batch['x_context'][b],
-                                                            batch['y_context'][b],
-                                                            batch['x_target'][b],
-                                                            batch['y_target'][b], diagonal=True)
-                    
-                    oracle_nll, diag_oracle_nll = - oracle_nll, - diag_oracle_nll
-                    
-                    oracle_nll_list.append(oracle_nll/50.)
-                    diag_oracle_nll_list.append(diag_oracle_nll/50.)
-                    
-                            
+                oracle_nll_list.append(logprob / 50.)
+                diag_oracle_nll_list.append(diag_logprob / 50.)
+
+            if step % 100 == 0:
+                
+                print(f"{args.data} step {step} \n"
+                      f"Oracle     neg. log-lik: "
+                      f"{np.mean(diag_oracle_nll_list):.2f} +/- "
+                      f"{np.var(diag_oracle_nll_list) ** 0.5:.2f}")
+        
+        print(f"Oracle     neg. log-lik: "
+              f"{np.mean(diag_oracle_nll_list):.2f} +/- "
+              f"{np.var(diag_oracle_nll_list) ** 0.5:.2f}")
             
->>>>>>> 81d679c9
-        print(f"Oracle     neg. log-lik: "
-            f"{np.mean(oracle_nll_list):.2f} +/- "
-            f"{np.var(oracle_nll_list) ** 0.5:.2f}")
-        
-        print(f"Oracle     neg. log-lik: "
-            f"{np.mean(diag_oracle_nll_list):.2f} +/- "
-            f"{np.var(diag_oracle_nll_list) ** 0.5:.2f}")
-            
-                
     mean_oracle = np.mean(oracle_nll_list)
     std_oracle = (np.var(oracle_nll_list) ** 0.5) / np.sqrt(step + 1)
 
@@ -321,21 +309,19 @@
 # Test oracle
 # =============================================================================
 
-<<<<<<< HEAD
-mean_oracle, std_oracle = test_oracle(data_test, covariance)
-=======
-mean_oracle, std_oracle, mean_diag_oracle, std_diag_oracle = test_oracle(args, data_test, gen_test)
->>>>>>> 81d679c9
-print('Oracle averages a log-likelihood of %s +- %s on unseen tasks.' % (mean_oracle, std_oracle))
-
-with open(working_directory.file('test_log_likelihood.txt'), 'w') as f:
+test_result = test_oracle(data_test, covariance)
+mean_oracle, std_oracle, mean_diag_oracle, std_diag_oracle = test_result
+print(f'Oracle averages a log-likelihood of {mean_oracle:.4f} '
+      f'+- {std_oracle:.4f} on unseen tasks.')
+
+with open(working_directory.file('test_nll_mean.txt'), 'w') as f:
     f.write(str(mean_oracle))
     
-with open(working_directory.file('test_log_likelihood_standard_error.txt'), 'w') as f:
+with open(working_directory.file('test_nll_error.txt'), 'w') as f:
     f.write(str(std_oracle))
 
-with open(working_directory.file('test_diag_log_likelihood.txt'), 'w') as f:
+with open(working_directory.file('test_diag_nll_mean.txt'), 'w') as f:
     f.write(str(mean_diag_oracle))
     
-with open(working_directory.file('test_diag_log_likelihood_standard_error.txt'), 'w') as f:
+with open(working_directory.file('test_diag_nll_std.txt'), 'w') as f:
     f.write(str(std_diag_oracle))