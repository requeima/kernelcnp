import argparse

import numpy as np
import stheno.torch as stheno
import torch
import matplotlib.pyplot as plt
import os
from datetime import datetime
import pickle

# This is for an error that is now popping up when running on macos
# os.environ['KMP_DUPLICATE_LIB_OK']='True'

import cnp.data

from copy import deepcopy

from cnp.experiment import (
    generate_root,
    WorkingDirectory,
    save_checkpoint,
    log_args
)

from cnp.cnp import (
    StandardGNP,
    StandardAGNP,
    StandardConvGNP,
    FullConvGNP
)

from cnp.lnp import (
    StandardANP,
    StandardConvNP
)

from cnp.cov import (
    InnerProdCov,
    KvvCov,
    MeanFieldCov,
    AddHomoNoise,
    AddHeteroNoise,
    AddNoNoise
)

from cnp.utils import plot_samples_and_data

from torch.distributions import MultivariateNormal

from torch.utils.tensorboard import SummaryWriter


def validate(data, data_generator, model, args, device, writer, oracle=True):
    
    nll_list = []
    oracle_nll_list = []
    
    with torch.no_grad():
        
        for step, batch in enumerate(data):
            
            nll = model.loss(batch['x_context'].to(device),
                             batch['y_context'].to(device),
                             batch['x_target'].to(device),
                             batch['y_target'].to(device))
            
            oracle_nll = np.array(0.)
            
            if oracle:
                if (type(data_generator) == cnp.data.GPGenerator):
                    for b in range(batch['x_context'].shape[0]):
                        oracle_nll =  - data_generator.log_like(batch['x_context'][b],
                                                                batch['y_context'][b],
                                                                batch['x_target'][b],
                                                                batch['y_target'][b])
                        

            # Scale by the maximum number of target points
            nll_list.append(nll.item() / args.max_num_target)
            oracle_nll_list.append(oracle_nll.item() / args.max_num_target)
                
    mean_nll = np.mean(nll_list)
    std_nll = (np.var(nll_list) ** 0.5) / np.sqrt(len(nll_list))
    mean_oracle = np.mean(oracle_nll_list)
    std_oracle = (np.var(oracle_nll_list) ** 0.5) / np.sqrt(len(oracle_nll_list)) 


    print(f"Validation neg. log-lik: "
          f"{mean_nll:.2f} +/- "
          f"{std_nll:.2f}")

    print(f"Oracle     neg. log-lik: "
          f"{mean_oracle:.2f} +/- "
          f"{std_oracle:.2f}")

    return mean_nll, std_nll, mean_oracle, std_oracle



<<<<<<< HEAD
    total_nlls = []
=======

def train(data, model, optimiser, log_every, device, writer, training_iteration):
>>>>>>> 2d53e161
    
    for step, batch in enumerate(data):
        nll = model.loss(batch['x_context'].to(device),
                         batch['y_context'].to(device),
                         batch['x_target'].to(device),
                         batch['y_target'].to(device))
        n_target = batch['x_target'].shape[1]
        nll = nll / n_target
        total_nlls.append(nll)

        # Compute gradients and apply them
        nll.backward()
        optimiser.step()
        optimiser.zero_grad()

    nll = sum(total_nlls) / len(total_nlls)

<<<<<<< HEAD
    if log:
        print(f"Training   neg. log-lik: {nll:.2f}")

    return nll
=======
        nll = model.loss(batch['x_context'].to(device),
                         batch['y_context'].to(device),
                         batch['x_target'].to(device),
                         batch['y_target'].to(device))

        if step % log_every == 0:
            print(f"Training   neg. log-lik: {nll:.2f}")

        # Compute gradients and apply them
        nll.backward()
        optimiser.step()
        optimiser.zero_grad()
>>>>>>> 2d53e161

        # Write to tensorboard
        writer.add_scalar('Train log-lik.', - nll, training_iteration)
        
        training_iteration = training_iteration + 1
        
    return training_iteration
        

# Parse arguments given to the script.
parser = argparse.ArgumentParser()


# =============================================================================
# Data generation arguments
# =============================================================================

parser.add_argument('data',
                    choices=['eq',
                             'matern',
                             'noisy-mixture',
                             'weakly-periodic',
                             'sawtooth'],
                    help='Data set to train the CNP on. ')

parser.add_argument('--x_dim',
                    default=1,
                    choices=[1, 2, 3],
                    type=int,
                    help='Input dimension of data.')

parser.add_argument('--seed',
                    default=0,
                    type=int,
                    help='Random seed to use.')

parser.add_argument('--std_noise',
                    default=1e-1,
                    type=float,
                    help='Standard dev. of noise added to GP-generated data.')

parser.add_argument('--batch_size',
                    default=64,
                    type=int,
                    help='Number of tasks per batch sampled.')

parser.add_argument('--max_num_context',
                    default=32,
                    type=int,
                    help='Maximum number of context points.')

parser.add_argument('--max_num_target',
                    default=32,
                    type=int,
                    help='Maximum number of target points.')

parser.add_argument('--num_train_iters',
                    default=256,
                    type=int,
                    help='Iterations (# batches sampled) per training epoch.')

parser.add_argument('--num_valid_iters',
                    default=16,
                    type=int,
                    help='Iterations (# batches sampled) for validation.'
                         'Only used if generate_data_at_traintime is set to True.')

parser.add_argument('--num_test_iters',
                    default=1024,
                    type=int,
                    help='Iterations (# batches sampled) for validation.'
                         'Only used if generate_data_at_traintime is set to True.')

parser.add_argument('--generate_data_at_traintime',
                    default=False,
                    action='store_true',
                    help='Set this to true to generate data at traintime. If'
                         'this is not set, then pre-generated data will be used.')

parser.add_argument('--epochs',
                    default=100,
                    type=int,
                    help='Number of epochs to train for.')

parser.add_argument('--validate_every',
                    default=10,
                    type=int,
                    help='Number of epochs between validations.')

parser.add_argument('--eq_params',
                    default=[1.],
                    nargs='+',
                    type=float,
                    help='.')

parser.add_argument('--m52_params',
                    default=[1.],
                    nargs='+',
                    type=float,
                    help='.')

parser.add_argument('--mixture_params',
                    default=[1., 0.5],
                    nargs='+',
                    type=float,
                    help='.')

parser.add_argument('--wp_params',
                    default=[1., 0.5],
                    nargs='+',
                    type=float,
                    help='.')

parser.add_argument('--x_context_range',
                    default=[-3., 3.],
                    nargs='+',
                    type=float,
                    help='Range of input x for sampled data.')

parser.add_argument('--x_target_range',
                    default=None,
                    nargs='+',
                    type=float,
                    help='Range of inputs for sampled data.')

parser.add_argument('--freq_range',
                    default=[3., 5.],
                    nargs='+',
                    type=float,
                    help='Range of frequencies for sawtooth data.')

parser.add_argument('--shift_range',
                    default=[-5., 5.],
                    nargs='+',
                    type=float,
                    help='Range of frequency shifts for sawtooth data.')

parser.add_argument('--trunc_range',
                    default=[10., 20.],
                    nargs='+',
                    type=float,
                    help='Range of truncations for sawtooth data.')


# =============================================================================
# Model arguments
# =============================================================================

parser.add_argument('model',
                    choices=['GNP',
                             'AGNP',
                             'convGNP',
                             'fullconvGNP',
                             'ANP',
                             'convNP'],
                    help='Choice of model. ')

parser.add_argument('covtype',
                    choices=['innerprod-homo',
                             'innerprod-hetero', 
                             'kvv-homo',
                             'kvv-hetero',
                             'meanfield'],
                    help='Choice of covariance method.')

parser.add_argument('--np_loss_samples',
                    default=16,
                    type=int,
                    help='Number of latent samples for evaluating the loss, '
                         'used for ANP and ConvNP.')

parser.add_argument('--num_basis_dim',
                    default=512,
                    type=int,
                    help='Number of embedding basis dimensions.')

parser.add_argument('--learning_rate',
                    default=1e-3,
                    type=float,
                    help='Learning rate.')

parser.add_argument('--weight_decay',
                    default=0.,
                    type=float,
                    help='Weight decay.')



# =============================================================================
# Experiment arguments
# =============================================================================


parser.add_argument('--root',
                    help='Experiment root, which is the directory from which '
                         'the experiment will run. If it is not given, '
                         'a directory will be automatically created.')

parser.add_argument('--train',
                    action='store_true',
                    help='Perform training. If this is not specified, '
                         'the model will be attempted to be loaded from the '
                         'experiment root.')

parser.add_argument('--test',
                    action='store_true',
                    help='Test the model and record the values in the'
                         'experimental root.')

parser.add_argument('--num_params',
                    action='store_true',
                    help='Print the total number of parameters in the moodel '
                         'and exit.')

parser.add_argument('--gpu',
                    default=0,
                    type=int,
                    help='GPU to run experiment on. Defaults to 0.')


args = parser.parse_args()
    
# =============================================================================
# Set random seed, device and tensorboard writer
# =============================================================================

# Set seed
np.random.seed(args.seed)
torch.manual_seed(args.seed)

# Set device
if torch.cuda.is_available():
    torch.cuda.set_device(args.gpu)

device = torch.device('cpu') if not torch.cuda.is_available() and args.gpu == 0 \
                             else torch.device('cuda')

data_root = os.path.join('_experiments',
                         f'{args.data}',
                         'data',
                         f'seed-{args.seed}',
                         f'dim-{args.x_dim}')

# Load working directory
if args.root:
    working_directory = WorkingDirectory(root=args.root)
    data_directory = WorkingDirectory(root=data_root)
    
    writer = SummaryWriter(f'{args.root}/log')
    
else:
    experiment_name = os.path.join('_experiments',
                                   f'{args.data}',
                                   f'models',
                                   f'{args.model}',
                                   f'{args.covtype}',
                                   f'seed-{args.seed}',
                                   f'dim-{args.x_dim}')
    working_directory = WorkingDirectory(root=experiment_name)
    data_directory = WorkingDirectory(root=data_root)
    
    writer = SummaryWriter(f'{experiment_name}/log')
    

file = open(working_directory.file('data_location.txt'), 'w')
file.write(data_directory.root)
file.close()
    

# =============================================================================
# Create data generators
# =============================================================================

x_context_ranges = [args.x_context_range] * args.x_dim

# Training data generator parameters -- used for both Sawtooth and GP
gen_params = {
    'batch_size'                : args.batch_size,
    'x_context_ranges'          : x_context_ranges,
    'max_num_context'           : args.max_num_context,
    'max_num_target'            : args.max_num_target,
    'device'                    : device
}

# Plotting data generator parameters -- used for both Sawtooth and GP
gen_plot_params = deepcopy(gen_params)
gen_plot_params['iterations_per_epoch'] = 1
gen_plot_params['batch_size'] = 3
gen_plot_params['max_num_context'] = 16

# Training data generator parameters -- specific to Sawtooth
gen_train_sawtooth_params = {
    'freq_range'  : args.freq_range,
    'shift_range' : args.shift_range,
    'trunc_range' : args.trunc_range
}

                    
if args.data == 'sawtooth':
    
    gen_train = cnp.data.SawtoothGenerator(args.num_train_iters,
                                           **gen_train_sawtooth_params,
                                           **gen_params)
    
    gen_val = cnp.data.SawtoothGenerator(args.num_valid_iters,
                                         **gen_train_sawtooth_params,
                                         **gen_params)
    
    gen_test = cnp.data.SawtoothGenerator(args.num_test_iters,
                                          **gen_train_sawtooth_params,
                                          **gen_params)
    
    gen_plot = cnp.data.SawtoothGenerator(**gen_train_sawtooth_params,
                                          **gen_plot_params)
    
else:
    
    if args.data == 'eq':
        kernel = stheno.EQ().stretch(args.eq_params[0])
        
    elif args.data == 'matern':
        kernel = stheno.Matern52().stretch(args.m52_params[0])
        
    elif args.data == 'noisy-mixture':
        kernel = stheno.EQ().stretch(args.mixture_params[0]) + \
                 stheno.EQ().stretch(args.mixture_params[1])
        
    elif args.data == 'weakly-periodic':
        kernel = stheno.EQ().stretch(args.wp_params[0]) * \
                 stheno.EQ().periodic(period=args.wp_params[1])
        
    else:
        raise ValueError(f'Unknown generator kind "{args.data}".')
        
    gen_train = cnp.data.GPGenerator(iterations_per_epoch=args.num_train_iters,
                                     kernel=kernel,
                                     std_noise=args.std_noise,
                                     **gen_params)
        
    gen_val = cnp.data.GPGenerator(iterations_per_epoch=args.num_valid_iters,
                                   kernel=kernel,
                                   std_noise=args.std_noise,
                                   **gen_params)
        
    gen_test = cnp.data.GPGenerator(iterations_per_epoch=args.num_test_iters,
                                    kernel=kernel,
                                    std_noise=args.std_noise,
                                    **gen_params)
        
    gen_plot = cnp.data.GPGenerator(kernel=kernel,
                                    std_noise=args.std_noise,
                                    **gen_plot_params)
    


# =============================================================================
# Create model
# =============================================================================

# Create covariance method
if args.covtype == 'innerprod-homo':
    cov = InnerProdCov(args.num_basis_dim)
    noise = AddHomoNoise()
    
elif args.covtype == 'innerprod-hetero':
    cov = InnerProdCov(args.num_basis_dim)
    noise = AddHeteroNoise()
    
elif args.covtype == 'kvv-homo':
    cov = KvvCov(args.num_basis_dim)
    noise = AddHomoNoise()
    
elif args.covtype == 'kvv-hetero':
    cov = KvvCov(args.num_basis_dim)
    noise = AddHomoNoise()
    
elif args.covtype == 'meanfield':
    cov = MeanFieldCov(num_basis_dim=1)
    noise = AddNoNoise()
    
else:
    raise ValueError(f'Unknown covariance method {args.covtype}.')
    
print('creating model')
# Create model architecture
if args.model == 'GNP':
    model = StandardGNP(input_dim=args.x_dim,
                        covariance=cov,
                        add_noise=noise)
    
elif args.model == 'AGNP':
    model = StandardAGNP(input_dim=args.x_dim,
                         covariance=cov,
                         add_noise=noise)
    
elif args.model == 'convGNP':
    model = StandardConvGNP(input_dim=args.x_dim,
                            covariance=cov,
                            add_noise=noise)

elif args.model == 'fullconvGNP':
    assert args.x_dim == 1
    model = FullConvGNP()

elif args.model == 'ANP':
    
    noise = AddHomoNoise()
    model = StandardANP(input_dim=args.x_dim,
                        add_noise=noise,
                        num_samples=args.np_loss_samples)
    
elif args.model == 'convNP':
    
    noise = AddHomoNoise()
    model = StandardConvNP(input_dim=args.x_dim,
                           add_noise=noise,
                           num_samples=args.np_loss_samples)
    
else:
    raise ValueError(f'Unknown model {args.model}.')
print('created model')


print(f'{args.model} '
      f'{args.covtype} '
      f'{args.num_basis_dim}: '
      f'{model.num_params}')

with open(working_directory.file('num_params.txt'), 'w') as f:
    f.write(f'{model.num_params}')
        
if args.num_params:
    exit()
    
    
# Load model to appropriate device
model = model.to(device)

latent_model = args.model in ['ANP', 'convNP']


# =============================================================================
# Load data
# =============================================================================

if args.generate_data_at_traintime:
    
    if args.train:
        
        data_train = gen_train
        data_val = gen_val
        
    if args.test:
        
        data_test = gen_test
        
else:
    
    if args.train:
        file = open(data_directory.file('train-data.pkl'), 'rb')
        data_train = pickle.load(file)
        file.close()

        file = open(data_directory.file('valid-data.pkl'), 'rb')
        data_val = pickle.load(file)
        file.close()

    if args.test:
        file = open(data_directory.file('test-data.pkl'), 'rb')
        data_test = pickle.load(file)
        file.close()
        

# =============================================================================
# Train or test model
# =============================================================================

# Number of epochs between validations
train_iteration = 0
log_every = 100

if args.train:
    
    log_args(working_directory, args)

    # Create optimiser
    optimiser = torch.optim.Adam(model.parameters(),
                                 args.learning_rate,
                                 weight_decay=args.weight_decay)
    
    # Run the training loop, maintaining the best objective value
    best_nll = np.inf
    
    for epoch in range(args.epochs + 1):
        
        if train_iteration % log_every == 0:
            print('\nEpoch: {}/{}'.format(epoch + 1, args.epochs))

        if epoch % args.validate_every == 0:
            
            valid_epoch = data_val if args.generate_data_at_traintime else \
                          data_val[epoch // args.validate_every]
            
            # Compute validation negative log-likelihood
            val_nll, _, val_oracle, _ = validate(valid_epoch,
                                                 gen_val,
                                                 model,
                                                 args,
                                                 device,
                                                 writer,
                                                 oracle=True)
            
            writer.add_scalar('Valid log-lik.', - val_nll, epoch)
            writer.add_scalar('Valid oracle log-lik.', - val_oracle, epoch)
            writer.add_scalar('Oracle minus valid log-lik.', - val_oracle + val_nll, epoch)

            # Update the best objective value and checkpoint the model
            is_best, best_obj = (True, val_nll) if val_nll < best_nll else \
                                (False, best_nll)
            
            plot_marginals = args.covtype == 'meanfield'
            
            if args.x_dim == 1:
                
                plot_samples_and_data(model=model,
                                      gen_plot=gen_plot,
                                      xmin=args.x_context_range[0],
                                      xmax=args.x_context_range[1],
                                      root=working_directory.root,
                                      epoch=epoch,
                                      latent_model=latent_model,
                                      plot_marginals=plot_marginals)
            
            
        train_epoch = data_train if args.generate_data_at_traintime else \
                      data_train[epoch]

        # Compute training negative log-likelihood
        train_iteration = train(train_epoch, model, optimiser, log_every, device, writer, train_iteration)
            
        save_checkpoint(working_directory,
                        {'epoch'         : epoch + 1,
                         'state_dict'    : model.state_dict(),
                         'best_acc_top1' : best_obj,
                         'optimizer'     : optimiser.state_dict()},
                        is_best=is_best,
                        epoch=epoch)
        
        

elif args.test:

    print('Testing...')
    
    # Load model on appropriate device
    if device.type == 'cpu':
        load_dict = torch.load(working_directory.file('model_best.pth.tar',
                                                      exists=True),
                               map_location=torch.device('cpu'))
    else:
        load_dict = torch.load(working_directory.file('model_best.pth.tar',
                                                      exists=True))
        
    model.load_state_dict(load_dict['state_dict'])
    
    # Test model on ~2000 tasks.
    test_obj, test_obj_std_error, _, _ = validate(data_test, 
                                            gen_test, 
                                            model, 
                                            args, 
                                            device,
                                            oracle=False)
    
    print('Model averages a log-likelihood of %s +- %s on unseen tasks.' % (test_obj, test_obj_std_error))
    
    with open(working_directory.file('test_log_likelihood.txt'), 'w') as f:
        f.write(str(test_obj))
        
    with open(working_directory.file('test_log_likelihood_standard_error.txt'), 'w') as f:
        f.write(str(test_obj_std_error))<|MERGE_RESOLUTION|>--- conflicted
+++ resolved
@@ -25,8 +25,7 @@
 from cnp.cnp import (
     StandardGNP,
     StandardAGNP,
-    StandardConvGNP,
-    FullConvGNP
+    StandardConvGNP
 )
 
 from cnp.lnp import (
@@ -97,48 +96,23 @@
 
 
 
-<<<<<<< HEAD
-    total_nlls = []
-=======
 
 def train(data, model, optimiser, log_every, device, writer, training_iteration):
->>>>>>> 2d53e161
     
     for step, batch in enumerate(data):
+
         nll = model.loss(batch['x_context'].to(device),
                          batch['y_context'].to(device),
                          batch['x_target'].to(device),
                          batch['y_target'].to(device))
-        n_target = batch['x_target'].shape[1]
-        nll = nll / n_target
-        total_nlls.append(nll)
+
+        if step % log_every == 0:
+            print(f"Training   neg. log-lik: {nll:.2f}")
 
         # Compute gradients and apply them
         nll.backward()
         optimiser.step()
         optimiser.zero_grad()
-
-    nll = sum(total_nlls) / len(total_nlls)
-
-<<<<<<< HEAD
-    if log:
-        print(f"Training   neg. log-lik: {nll:.2f}")
-
-    return nll
-=======
-        nll = model.loss(batch['x_context'].to(device),
-                         batch['y_context'].to(device),
-                         batch['x_target'].to(device),
-                         batch['y_target'].to(device))
-
-        if step % log_every == 0:
-            print(f"Training   neg. log-lik: {nll:.2f}")
-
-        # Compute gradients and apply them
-        nll.backward()
-        optimiser.step()
-        optimiser.zero_grad()
->>>>>>> 2d53e161
 
         # Write to tensorboard
         writer.add_scalar('Train log-lik.', - nll, training_iteration)
@@ -291,7 +265,6 @@
                     choices=['GNP',
                              'AGNP',
                              'convGNP',
-                             'fullconvGNP',
                              'ANP',
                              'convNP'],
                     help='Choice of model. ')
@@ -538,11 +511,7 @@
     model = StandardConvGNP(input_dim=args.x_dim,
                             covariance=cov,
                             add_noise=noise)
-
-elif args.model == 'fullconvGNP':
-    assert args.x_dim == 1
-    model = FullConvGNP()
-
+    
 elif args.model == 'ANP':
     
     noise = AddHomoNoise()
